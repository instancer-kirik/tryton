--- conflicted
+++ resolved
@@ -77,24 +77,14 @@
 
         if (not context) or (not context.get('product')):
             return dict([(i,0) for i in ids])
-<<<<<<< HEAD
 
-        pbl = product_obj.products_by_location(cursor, user, location_ids=ids,
-            product_ids=[context['product']],
-            forecast=(name == 'forecast_quantity'), with_childs=True,
-            context=context)
-
-=======
-        product_obj = self.pool.get('product.product')
-        all_ids = self.search(cursor, user, [('parent', 'child_of', ids)])
         if name != 'forecast_quantity' and context.get('stock_date'):
             if context['stock_date'] != datetime.date.today():
                 context = context.copy()
                 del context['stock_date']
-        pbl = product_obj.products_by_location(
-            cursor, user, location_ids=all_ids,
-            product_ids=[context['product']], context=context)
->>>>>>> e6c6b15a
+        pbl = product_obj.products_by_location(cursor, user, location_ids=ids,
+            product_ids=[context['product']], with_childs=True,
+            context=context)
         qty_by_ltn = dict([(i['location'], i['quantity']) for i in pbl])
         res = {}
         for location_id in ids:
