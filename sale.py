#This file is part of Tryton.  The COPYRIGHT file at the top level of
#this repository contains the full copyright notices and license terms.
from __future__ import with_statement
import copy
from decimal import Decimal
from trytond.model import ModelWorkflow, ModelView, ModelSQL, fields
from trytond.modules.company import CompanyReport
from trytond.wizard import Wizard
from trytond.backend import TableHandler
from trytond.pyson import If, In, Eval, Get, Or, Not, Equal, Bool, And, \
        PYSONEncoder
from trytond.transaction import Transaction

class Sale(ModelWorkflow, ModelSQL, ModelView):
    'Sale'
    _name = 'sale.sale'
    _rec_name = 'reference'
    _description = __doc__

    company = fields.Many2One('company.company', 'Company', required=True,
            states={
                'readonly': Or(Not(Equal(Eval('state'), 'draft')),
                    Bool(Eval('lines'))),
            }, domain=[
                ('id', If(In('company', Eval('context', {})), '=', '!='),
                    Get(Eval('context', {}), 'company', 0)),
            ])
    reference = fields.Char('Reference', readonly=True, select=1)
    description = fields.Char('Description',
            states={
                'readonly': Not(Equal(Eval('state'), 'draft')),
            })
    state = fields.Selection([
        ('draft', 'Draft'),
        ('quotation', 'Quotation'),
        ('confirmed', 'Confirmed'),
        ('done', 'Done'),
        ('cancel', 'Canceled'),
    ], 'State', readonly=True, required=True)
    sale_date = fields.Date('Sale Date', required=True,
            states={
                'readonly': Not(Equal(Eval('state'), 'draft')),
            })
    payment_term = fields.Many2One('account.invoice.payment_term',
            'Payment Term', required=True, states={
                'readonly': Not(Equal(Eval('state'), 'draft')),
            })
    party = fields.Many2One('party.party', 'Party', change_default=True,
            required=True, select=1, states={
                'readonly': Not(Equal(Eval('state'), 'draft')),
            }, on_change=['party', 'payment_term'])
    party_lang = fields.Function(fields.Char('Party Language',
        on_change_with=['party']), 'get_function_fields')
    invoice_address = fields.Many2One('party.address', 'Invoice Address',
            domain=[('party', '=', Eval('party'))], states={
                'readonly': Not(Equal(Eval('state'), 'draft')),
            })
    shipment_address = fields.Many2One('party.address', 'Shipment Address',
            domain=[('party', '=', Eval('party'))], states={
                'readonly': Not(Equal(Eval('state'), 'draft')),
            })
    warehouse = fields.Many2One('stock.location', 'Warehouse',
            domain=[('type', '=', 'warehouse')], required=True, states={
                'readonly': Not(Equal(Eval('state'), 'draft')),
            })
    currency = fields.Many2One('currency.currency', 'Currency', required=True,
        states={
            'readonly': Or(Not(Equal(Eval('state'), 'draft')),
                And(Bool(Eval('lines')), Bool(Eval('currency')))),
        })
    currency_digits = fields.Function(fields.Integer('Currency Digits',
        on_change_with=['currency']), 'get_function_fields')
    lines = fields.One2Many('sale.line', 'sale', 'Lines', states={
        'readonly': Not(Equal(Eval('state'), 'draft')),
        }, on_change=['lines', 'currency', 'party'])
    comment = fields.Text('Comment')
    untaxed_amount = fields.Function(fields.Numeric('Untaxed',
        digits=(16, Eval('currency_digits', 2))), 'get_function_fields')
    tax_amount = fields.Function(fields.Numeric('Tax',
        digits=(16, Eval('currency_digits', 2))), 'get_function_fields')
    total_amount = fields.Function(fields.Numeric('Total',
        digits=(16, Eval('currency_digits', 2))), 'get_function_fields')
    invoice_method = fields.Selection([
        ('manual', 'Manual'),
        ('order', 'On Order Confirmed'),
        ('shipment', 'On Shipment Sent'),
    ], 'Invoice Method', required=True, states={
        'readonly': Not(Equal(Eval('state'), 'draft')),
        })
    invoice_state = fields.Selection([
        ('none', 'None'),
        ('waiting', 'Waiting'),
        ('paid', 'Paid'),
        ('exception', 'Exception'),
    ], 'Invoice State', readonly=True, required=True)
    invoices = fields.Many2Many('sale.sale-account.invoice',
            'sale', 'invoice', 'Invoices', readonly=True)
    invoices_ignored = fields.Many2Many('sale.sale-ignored-account.invoice',
            'sale', 'invoice', 'Ignored Invoices', readonly=True)
    invoices_recreated = fields.Many2Many('sale.sale-recreated-account.invoice',
            'sale', 'invoice', 'Recreated Invoices', readonly=True)
    invoice_paid = fields.Function(fields.Boolean('Invoices Paid'),
            'get_function_fields')
    invoice_exception = fields.Function(fields.Boolean('Invoices Exception'),
            'get_function_fields')
    shipment_method = fields.Selection([
        ('manual', 'Manual'),
        ('order', 'On Order Confirmed'),
        ('invoice', 'On Invoice Paid'),
    ], 'Shipment Method', required=True, states={
        'readonly': Not(Equal(Eval('state'), 'draft')),
        })
    shipment_state = fields.Selection([
        ('none', 'None'),
        ('waiting', 'Waiting'),
        ('sent', 'Sent'),
        ('exception', 'Exception'),
    ], 'Shipment State', readonly=True, required=True)
    shipments = fields.Function(fields.One2Many('stock.shipment.out', None,
        'Shipments'), 'get_function_fields')
    moves = fields.Function(fields.One2Many('stock.move', None, 'Moves'),
            'get_function_fields')
    shipment_done = fields.Function(fields.Boolean('Shipment Done'),
            'get_function_fields')
    shipment_exception = fields.Function(fields.Boolean('Shipments Exception'),
            'get_function_fields')

    def __init__(self):
        super(Sale, self).__init__()
        self._order[0] = ('sale_date', 'DESC')
        self._order[0] = ('id', 'DESC')
        self._constraints += [
            ('check_method', 'wrong_method')
        ]
        self._error_messages.update({
            'wrong_method': 'Wrong combination of method!',
            'addresses_required': 'Invoice and Shipment addresses must be '
            'defined for the quotation.',
            'missing_account_receivable': 'It misses '
                    'an "Account Receivable" on the party "%s"!',
        })

    def init(self, module_name):
        cursor = Transaction().cursor
        # Migration from 1.2: packing renamed into shipment
        cursor.execute("UPDATE ir_model_data "
                "SET fs_id = REPLACE(fs_id, 'packing', 'shipment') "
                "WHERE fs_id like '%%packing%%' AND module = %s",
                (module_name,))
        cursor.execute("UPDATE ir_model_field "
                "SET relation = REPLACE(relation, 'packing', 'shipment'), "
                    "name = REPLACE(name, 'packing', 'shipment') "
                "WHERE (relation like '%%packing%%' "
                    "OR name like '%%packing%%') AND module = %s",
                (module_name,))
        table = TableHandler(cursor, self, module_name)
        table.column_rename('packing_state', 'shipment_state')
        table.column_rename('packing_method', 'shipment_method')
        table.column_rename('packing_address', 'shipment_address')

        super(Sale, self).init(module_name)

        # Migration from 1.2
        cursor.execute("UPDATE " + self._table + " "
                "SET invoice_method = 'shipment' "
                "WHERE invoice_method = 'packing'")

        # Add index on create_date
        table = TableHandler(cursor, self, module_name)
        table.index_action('create_date', action='add')

    def default_payment_term(self):
        payment_term_obj = self.pool.get('account.invoice.payment_term')
        payment_term_ids = payment_term_obj.search(self.payment_term.domain)
        if len(payment_term_ids) == 1:
            return payment_term_ids[0]
        return False

    def default_warehouse(self):
        location_obj = self.pool.get('stock.location')
        location_ids = location_obj.search(self.warehouse.domain)
        if len(location_ids) == 1:
            return location_ids[0]
        return False

    def default_company(self):
        return Transaction().context.get('company') or False

    def default_state(self):
        return 'draft'

    def default_sale_date(self):
        date_obj = self.pool.get('ir.date')
        return date_obj.today()

    def default_currency(self):
        company_obj = self.pool.get('company.company')
        currency_obj = self.pool.get('currency.currency')
        company = Transaction().context.get('company')
        if company:
            return company_obj.browse(company).currency.id
        return False

    def default_currency_digits(self):
        company_obj = self.pool.get('company.company')
        company = Transaction().context.get('company')
        if company:
            return company_obj.browse(company).currency.digits
        return 2

    def default_invoice_method(self):
        return 'order'

    def default_invoice_state(self):
        return 'none'

    def default_shipment_method(self):
        return 'order'

    def default_shipment_state(self):
        return 'none'

    def on_change_party(self, vals):
        party_obj = self.pool.get('party.party')
        address_obj = self.pool.get('party.address')
        payment_term_obj = self.pool.get('account.invoice.payment_term')
        res = {
            'invoice_address': False,
            'shipment_address': False,
            'payment_term': False,
        }
        if vals.get('party'):
            party = party_obj.browse(vals['party'])
            res['invoice_address'] = party_obj.address_get(party.id,
                    type='invoice')
            res['shipment_address'] = party_obj.address_get(party.id,
                    type='delivery')
            if party.payment_term:
                res['payment_term'] = party.payment_term.id

        if res['invoice_address']:
            res['invoice_address.rec_name'] = address_obj.browse(
                    res['invoice_address']).rec_name
        if res['shipment_address']:
            res['shipment_address.rec_name'] = address_obj.browse(
                    res['shipment_address']).rec_name
        if not res['payment_term']:
            res['payment_term'] = self.default_payment_term()
        if res['payment_term']:
            res['payment_term.rec_name'] = payment_term_obj.browse(
                    res['payment_term']).rec_name
        return res

    def on_change_with_currency_digits(self, vals):
        currency_obj = self.pool.get('currency.currency')
        if vals.get('currency'):
            currency = currency_obj.browse(vals['currency'])
            return currency.digits
        return 2

    def get_currency_digits(self, sales):
        '''
        Return the number of digits of the currency of each sales

        :param sales: a BrowseRecordList of puchases
        :return: a dictionary with sale id as key and
            number of digits as value
        '''
        res = {}
        for sale in sales:
            res[sale.id] = sale.currency.digits
        return res

    def get_tax_context(self, sale):
        party_obj = self.pool.get('party.party')
        res = {}
        if isinstance(sale, dict):
            if sale.get('party'):
                party = party_obj.browse(sale['party'])
                if party.lang:
                    res['language'] = party.lang.code
        else:
            if sale.party.lang:
                res['language'] = sale.party.lang.code
        return res

    def on_change_with_party_lang(self, vals):
        party_obj = self.pool.get('party.party')
        if vals.get('party'):
            party = party_obj.browse(vals['party'])
            if party.lang:
                return party.lang.code
        return 'en_US'

    def get_party_lang(self, sales):
        '''
        Return the code lang of the party for each sales

        :param sales: a BrowseRecordList of sales
        :return: a dictionary with sale id as key and
            code lang as value
        '''
        res = {}
        for sale in sales:
            if sale.party.lang:
                res[sale.id] = sale.party.lang.code
            else:
                res[sale.id] = 'en_US'
        return res


    def on_change_lines(self, vals):
        currency_obj = self.pool.get('currency.currency')
        tax_obj = self.pool.get('account.tax')
        invoice_obj = self.pool.get('account.invoice')

        res = {
            'untaxed_amount': Decimal('0.0'),
            'tax_amount': Decimal('0.0'),
            'total_amount': Decimal('0.0'),
        }

        currency = None
        if vals.get('currency'):
            currency = currency_obj.browse(vals['currency'])

        if vals.get('lines'):
            taxes = {}
            for line in vals['lines']:
                if line.get('type', 'line') != 'line':
                    continue
                res['untaxed_amount'] += line.get('amount', Decimal('0.0'))
                tax_list = ()
                with Transaction().set_context(self.get_tax_context(vals)):
                    tax_list = tax_obj.compute(line.get('taxes', []),
                            line.get('unit_price', Decimal('0.0')),
                            line.get('quantity', 0.0))
                for tax in tax_list:
                    key, val = invoice_obj._compute_tax(tax,'out_invoice')
                    if not key in taxes:
                        taxes[key] = val['amount']
                    else:
                        taxes[key] += val['amount']
            if currency:
                for key in taxes:
                    res['tax_amount'] += currency_obj.round(currency,
                            taxes[key])
        if currency:
            res['untaxed_amount'] = currency_obj.round(currency,
                    res['untaxed_amount'])
            res['tax_amount'] = currency_obj.round(currency,
                    res['tax_amount'])
        res['total_amount'] = res['untaxed_amount'] + res['tax_amount']
        if currency:
            res['total_amount'] = currency_obj.round(currency,
                    res['total_amount'])
        return res

    def get_function_fields(self, ids, names):
        '''
        Function to compute function fields for sale ids

        :param ids: the ids of the sales
        :param names: the list of field name to compute
        :return: a dictionary with all field names as key and
            a dictionary as value with id as key
        '''
        res = {}
        sales = self.browse(ids)
        if 'currency_digits' in names:
            res['currency_digits'] = self.get_currency_digits(sales)
        if 'party_lang' in names:
            res['party_lang'] = self.get_party_lang(sales)
        if 'untaxed_amount' in names:
            res['untaxed_amount'] = self.get_untaxed_amount(sales)
        if 'tax_amount' in names:
            res['tax_amount'] = self.get_tax_amount(sales)
        if 'total_amount' in names:
            res['total_amount'] = self.get_total_amount(sales)
        if 'invoice_paid' in names:
            res['invoice_paid'] = self.get_invoice_paid(sales)
        if 'invoice_exception' in names:
            res['invoice_exception'] = self.get_invoice_exception(sales)
        if 'shipments' in names:
            res['shipments'] = self.get_shipments(sales)
        if 'moves' in names:
            res['moves'] = self.get_moves(sales)
        if 'shipment_done' in names:
            res['shipment_done'] = self.get_shipment_done(sales)
        if 'shipment_exception' in names:
            res['shipment_exception'] = self.get_shipment_exception(sales)
        return res

    def get_untaxed_amount(self, sales):
        '''
        Compute the untaxed amount for each sales

        :param sales: a BrowseRecordList of sales
        :return: a dictionary with sale id as key and
            untaxed amount as value
        '''
        currency_obj = self.pool.get('currency.currency')
        res = {}
        for sale in sales:
            res.setdefault(sale.id, Decimal('0.0'))
            for line in sale.lines:
                if line.type != 'line':
                    continue
                res[sale.id] += line.amount
            res[sale.id] = currency_obj.round(sale.currency, res[sale.id])
        return res

    def get_tax_amount(self, sales):
        '''
        Compute tax amount for each sales

        :param sales: a BrowseRecordList of sales
        :return: a dictionary with sale id as key and
            tax amount as value
        '''
        currency_obj = self.pool.get('currency.currency')
        tax_obj = self.pool.get('account.tax')
        invoice_obj = self.pool.get('account.invoice')

        res = {}
        for sale in sales:
            res.setdefault(sale.id, Decimal('0.0'))
            taxes = {}
            for line in sale.lines:
                if line.type != 'line':
                    continue
                # Don't round on each line to handle rounding error
                tax_list = ()
                with Transaction().set_context(self.get_tax_context(sale)):
                    tax_list = tax_obj.compute(
                            [t.id for t in line.taxes], line.unit_price,
                            line.quantity)
                for tax in tax_list:
                    key, val = invoice_obj._compute_tax(tax, 'out_invoice')
                    if not key in taxes:
                        taxes[key] = val['amount']
                    else:
                        taxes[key] += val['amount']
            for key in taxes:
                res[sale.id] += currency_obj.round(sale.currency, taxes[key])
            res[sale.id] = currency_obj.round(sale.currency, res[sale.id])
        return res

    def get_total_amount(self, sales):
        '''
        Return the total amount of each sales

        :param sales: a BrowseRecordList of sales
        :return: a dictionary with sale id as key and
            total amount as value
        '''
        currency_obj = self.pool.get('currency.currency')
        res = {}
        untaxed_amounts = self.get_untaxed_amount(sales)
        tax_amounts = self.get_tax_amount(sales)
        for sale in sales:
            res[sale.id] = currency_obj.round(sale.currency,
                    untaxed_amounts[sale.id] + tax_amounts[sale.id])
        return res

    def get_invoice_paid(self, sales):
        '''
        Return if all invoices have been paid for each sales

        :param sales: a BrowseRecordList of sales
        :return: a dictionary with sale id as key and
            a boolean as value
        '''
        res = {}
        for sale in sales:
            val = True
            skip_ids = set(x.id for x in sale.invoices_ignored)
            skip_ids.update(x.id for x in sale.invoices_recreated)
            for invoice in sale.invoices:
                if invoice.state != 'paid' \
                        and invoice.id not in skip_ids:
                    val = False
                    break
            res[sale.id] = val
        return res

    def get_invoice_exception(self, sales):
        '''
        Return if there is an invoice exception for each sales

        :param sales: a BrowseRecordList of sales
        :return: a dictionary with sale id as key and
            a boolean as value
        '''
        res = {}
        for sale in sales:
            val = False
            skip_ids = set(x.id for x in sale.invoices_ignored)
            skip_ids.update(x.id for x in sale.invoices_recreated)
            for invoice in sale.invoices:
                if invoice.state == 'cancel' \
                        and invoice.id not in skip_ids:
                    val = True
                    break
            res[sale.id] = val
        return res

    def get_shipments(self, sales):
        '''
        Return shipment_out ids for each sales

        :param sales: a BrowseRecordList of sales
        :return: a dictionary with sale id as key and
            a list of shipment_out id as value
        '''
        res = {}
        for sale in sales:
            res[sale.id] = []
            for line in sale.lines:
                for move in line.moves:
                    if move.shipment_out:
                        if move.shipment_out.id not in res[sale.id]:
                            res[sale.id].append(move.shipment_out.id)
        return res

    def get_moves(self, sales):
        '''
        Return move ids for each sales

        :param sales: a BrowseRecordList of sales
        :return: a dictionary with sale id as key and
            a list of move ids as value
        '''
        res = {}
        for sale in sales:
            res[sale.id] = []
            for line in sale.lines:
                res[sale.id].extend([x.id for x in line.moves])
        return res

    def get_shipment_done(self, sales):
        '''
        Return if all the shipments have been done for each sales

        :param sales: a BrowseRecordList of sales
        :return: a dictionary with sale id as key and
            a boolean as value
        '''
        res = {}
        for sale in sales:
            val = True
            for line in sale.lines:
                if not line.move_done:
                    val = False
                    break
            res[sale.id] = val
        return res

    def get_shipment_exception(self, sales):
        '''
        Return if there is a shipment exception for each sales

        :param sales: a BrowseRecordList of sales
        :return: a dictionary with sale id as key and
            a boolean as value
        '''
        res = {}
        for sale in sales:
            val = False
            for line in sale.lines:
                if line.move_exception:
                    val = True
                    break
            res[sale.id] = val
        return res

    def check_method(self, ids):
        '''
        Check the methods.
        '''
        for sale in self.browse(ids):
            if sale.invoice_method == 'shipment' \
                    and sale.shipment_method in ('invoice', 'manual'):
                return False
            if sale.shipment_method == 'invoice' \
                    and sale.invoice_method in ('shipment', 'manual'):
                return False
        return True

    def get_rec_name(self, ids, name):
        if not ids:
            return []
        res = {}
        for sale in self.browse(ids):
            res[sale.id] = sale.reference or str(sale.id) \
                    + ' - ' + sale.party.rec_name
        return res

    def search_rec_name(self, name, clause):
        names = clause[2].split(' - ', 1)
        res = [('reference', clause[1], names[0])]
        if len(names) != 1 and names[1]:
            res.append(('party', clause[1], names[1]))
        return res

    def copy(self, ids, default=None):
        if default is None:
            default = {}
        default = default.copy()
        default['state'] = 'draft'
        default['reference'] = False
        default['invoice_state'] = 'none'
        default['invoices'] = False
        default['invoices_ignored'] = False
        default['shipment_state'] = 'none'
        return super(Sale, self).copy(ids, default=default)

    def check_for_quotation(self, sale_id):
        sale = self.browse(sale_id)
        if not sale.invoice_address or not sale.shipment_address:
            self.raise_user_error('addresses_required')
        return True

    def set_reference(self, sale_id):
        '''
        Fill the reference field with the sale sequence

        :param sale_id: the id of the sale

        :return: True if succeed
        '''
        sequence_obj = self.pool.get('ir.sequence')
        config_obj = self.pool.get('sale.configuration')

        sale = self.browse(sale_id)

        if sale.reference:
            return True

        config = config_obj.browse(1)
        reference = sequence_obj.get_id(config.sale_sequence.id)
        self.write(sale_id, {
            'reference': reference,
            })
        return True

    def _get_invoice_line_sale_line(self, sale):
        '''
        Return invoice line values for each sale lines

        :param sale: the BrowseRecord of the sale

        :return: a dictionary with invoice line as key
            and a list of invoice lines values as value
        '''
        line_obj = self.pool.get('sale.line')
        res = {}
        for line in sale.lines:
            val = line_obj.get_invoice_line(line)
            if val:
                res[line.id] = val
        return res

    def _get_invoice_sale(self, sale):
        '''
        Return invoice values for sale

        :param sale: the BrowseRecord of the sale

        :return: a dictionary with invoice fields as key and
            invoice values as value
        '''
        journal_obj = self.pool.get('account.journal')

        journal_id = journal_obj.search([
            ('type', '=', 'revenue'),
            ], limit=1)
        if journal_id:
            journal_id = journal_id[0]

        res = {
            'company': sale.company.id,
            'type': 'out_invoice',
            'reference': sale.reference,
            'journal': journal_id,
            'party': sale.party.id,
            'invoice_address': sale.invoice_address.id,
            'currency': sale.currency.id,
            'account': sale.party.account_receivable.id,
            'payment_term': sale.payment_term.id,
            }
        return res

    def create_invoice(self, sale_id):
        '''
        Create an invoice for the sale

        :param sale_id: the sale id

        :return: the created invoice id or None
        '''
        invoice_obj = self.pool.get('account.invoice')
        invoice_line_obj = self.pool.get('account.invoice.line')
        sale_line_obj = self.pool.get('sale.line')

        sale = self.browse(sale_id)

        if not sale.party.account_receivable:
            self.raise_user_error('missing_account_receivable',
                    error_args=(sale.party.rec_name,))

        invoice_lines = self._get_invoice_line_sale_line(sale)
        if not invoice_lines:
            return


        vals = self._get_invoice_sale(sale)
        with Transaction().set_user(0, set_context=True):
            invoice_id = invoice_obj.create(vals)

        for line_id in invoice_lines:
            for vals in invoice_lines[line_id]:
                vals['invoice'] = invoice_id
                with Transaction().set_user(0, set_context=True):
                    invoice_line_id = invoice_line_obj.create(vals)
                sale_line_obj.write(line_id, {
                    'invoice_lines': [('add', invoice_line_id)],
                    })

        with Transaction().set_user(0, set_context=True):
            invoice_obj.update_taxes([invoice_id])

        self.write(sale_id, {
            'invoices': [('add', invoice_id)],
        })
        return invoice_id

    def _get_move_sale_line(self, sale):
        '''
        Return a dictionary of move values for each sale lines

        :param sale: the BrowseRecord of the sale

        :return: a dictionary with move as key and move values as value
        '''
        line_obj = self.pool.get('sale.line')
        res = {}
        for line in sale.lines:
            val = line_obj.get_move(line)
            if val:
                res[line.id] = val
        return res

    def create_shipment(self, sale_id):
        '''
        Create a shipment for the sale

        :param sale_id: the sale id

        :return: the created shipment id or None
        '''
        shipment_obj = self.pool.get('stock.shipment.out')
        move_obj = self.pool.get('stock.move')
        sale_line_obj = self.pool.get('sale.line')

        sale = self.browse(sale_id)

        moves = self._get_move_sale_line(sale)
        if not moves:
            return

        with Transaction().set_user(0, set_context=True):
            shipment_id = shipment_obj.create({
                'planned_date': sale.sale_date,
                'customer': sale.party.id,
                'delivery_address': sale.shipment_address.id,
                'reference': sale.reference,
                'warehouse': sale.warehouse.id,
            })

            for line_id in moves:
                vals = moves[line_id]
                vals['shipment_out'] = shipment_id
                move_id = move_obj.create(vals)
                sale_line_obj.write(line_id, {
                    'moves': [('add', move_id)],
                })
                shipment_obj.workflow_trigger_validate(shipment_id, 'waiting')
            return shipment_id

Sale()


class SaleInvoice(ModelSQL):
    'Sale - Invoice'
    _name = 'sale.sale-account.invoice'
    _table = 'sale_invoices_rel'
    _description = __doc__
    sale = fields.Many2One('sale.sale', 'Sale', ondelete='CASCADE', select=1,
            required=True)
    invoice = fields.Many2One('account.invoice', 'Invoice',
            ondelete='RESTRICT', select=1, required=True)

SaleInvoice()


class SaleIgnoredInvoice(ModelSQL):
    'Sale - Ignored Invoice'
    _name = 'sale.sale-ignored-account.invoice'
    _table = 'sale_invoice_ignored_rel'
    _description = __doc__
    sale = fields.Many2One('sale.sale', 'Sale', ondelete='CASCADE', select=1,
            required=True)
    invoice = fields.Many2One('account.invoice', 'Invoice',
            ondelete='RESTRICT', select=1, required=True)

SaleIgnoredInvoice()


class SaleRecreatedInvoice(ModelSQL):
    'Sale - Recreated Invoice'
    _name = 'sale.sale-recreated-account.invoice'
    _table = 'sale_invoice_recreated_rel'
    _description = __doc__
    sale = fields.Many2One('sale.sale', 'Sale', ondelete='CASCADE', select=1,
            required=True)
    invoice = fields.Many2One('account.invoice', 'Invoice',
            ondelete='RESTRICT', select=1, required=True)

SaleRecreatedInvoice()


class SaleLine(ModelSQL, ModelView):
    'Sale Line'
    _name = 'sale.line'
    _rec_name = 'description'
    _description = __doc__

    sale = fields.Many2One('sale.sale', 'Sale', ondelete='CASCADE', select=1)
    sequence = fields.Integer('Sequence')
    type = fields.Selection([
        ('line', 'Line'),
        ('subtotal', 'Subtotal'),
        ('title', 'Title'),
        ('comment', 'Comment'),
        ], 'Type', select=1, required=True)
    quantity = fields.Float('Quantity',
            digits=(16, Eval('unit_digits', 2)),
            states={
                'invisible': Not(Equal(Eval('type'), 'line')),
                'required': Equal(Eval('type'), 'line'),
                'readonly': Not(Bool(Eval('_parent_sale'))),
            }, on_change=['product', 'quantity', 'unit',
                '_parent_sale.currency', '_parent_sale.party'])
    unit = fields.Many2One('product.uom', 'Unit',
            states={
                'required': Bool(Eval('product')),
                'invisible': Not(Equal(Eval('type'), 'line')),
                'readonly': Not(Bool(Eval('_parent_sale'))),
            }, domain=[
                ('category', '=',
                    (Eval('product'), 'product.default_uom.category')),
            ],
            context={
                'category': (Eval('product'), 'product.default_uom.category'),
            },
            on_change=['product', 'quantity', 'unit', '_parent_sale.currency',
                '_parent_sale.party'])
    unit_digits = fields.Function(fields.Integer('Unit Digits',
        on_change_with=['unit']), 'get_unit_digits')
    product = fields.Many2One('product.product', 'Product',
            domain=[('salable', '=', True)],
            states={
                'invisible': Not(Equal(Eval('type'), 'line')),
                'readonly': Not(Bool(Eval('_parent_sale'))),
            }, on_change=['product', 'unit', 'quantity', 'description',
                '_parent_sale.party', '_parent_sale.currency'],
            context={
                'locations': If(Bool(Get(Eval('_parent_sale', {}),
                    'warehouse')),
                    [Get(Eval('_parent_sale', {}), 'warehouse')],
                    []),
                'stock_date_end': Get(Eval('_parent_sale', {}), 'sale_date'),
                'salable': True,
                'stock_skip_warehouse': True,
            })
    unit_price = fields.Numeric('Unit Price', digits=(16, 4),
            states={
                'invisible': Not(Equal(Eval('type'), 'line')),
                'required': Equal(Eval('type'), 'line'),
            })
    amount = fields.Function(fields.Numeric('Amount',
        digits=(16, Get(Eval('_parent_sale', {}), 'currency_digits', 2)),
        states={
            'invisible': Not(In(Eval('type'), ['line', 'subtotal'])),
            'readonly': Not(Bool(Eval('_parent_sale'))),
        }, on_change_with=['type', 'quantity', 'unit_price',
            '_parent_sale.currency']), 'get_amount')
    description = fields.Text('Description', size=None, required=True)
    note = fields.Text('Note')
    taxes = fields.Many2Many('sale.line-account.tax', 'line', 'tax', 'Taxes',
            domain=[('parent', '=', False)], states={
                'invisible': Not(Equal(Eval('type'), 'line')),
            })
    invoice_lines = fields.Many2Many('sale.line-account.invoice.line',
            'sale_line', 'invoice_line', 'Invoice Lines', readonly=True)
    moves = fields.One2Many('stock.move', 'sale_line', 'Moves',
            readonly=True, select=1)
    moves_ignored = fields.Many2Many('sale.line-ignored-stock.move',
            'sale_line', 'move', 'Ignored Moves', readonly=True)
    moves_recreated = fields.Many2Many('sale.line-recreated-stock.move',
            'sale_line', 'move', 'Recreated Moves', readonly=True)
    move_done = fields.Function(fields.Boolean('Moves Done'), 'get_move_done')
    move_exception = fields.Function(fields.Boolean('Moves Exception'),
            'get_move_exception')

    def __init__(self):
        super(SaleLine, self).__init__()
        self._order.insert(0, ('sequence', 'ASC'))
        self._error_messages.update({
            'customer_location_required': 'The customer location is required!',
            'missing_account_revenue': 'It misses '
                    'an "Account Revenue" on product "%s"!',
            'missing_account_revenue_property': 'It misses '
                    'an "account Revenue" default property!',
            })

    def init(self, module_name):
        super(SaleLine, self).init(module_name)
        cursor = Transaction().cursor
        table = TableHandler(cursor, self, module_name)

        # Migration from 1.0 comment change into note
        if table.column_exist('comment'):
            cursor.execute('UPDATE "' + self._table + '" SET note = comment')
            table.drop_column('comment', exception=True)

    def default_type(self):
        return 'line'

    def default_quantity(self):
        return 0.0

    def default_unit_price(self):
        return Decimal('0.0')

    def on_change_with_unit_digits(self, vals):
        uom_obj = self.pool.get('product.uom')
        if vals.get('unit'):
            uom = uom_obj.browse(vals['unit'])
            return uom.digits
        return 2

    def get_unit_digits(self, ids, name):
        res = {}
        for line in self.browse(ids):
            if line.unit:
                res[line.id] = line.unit.digits
            else:
                res[line.id] = 2
        return res

    def get_move_done(self, ids, name):
        uom_obj = self.pool.get('product.uom')
        res = {}
        for line in self.browse(ids):
            val = True
            if not line.product:
                res[line.id] = True
                continue
            if line.product.type == 'service':
                res[line.id] = True
                continue
            skip_ids = set(x.id for x in line.moves_ignored)
            skip_ids.update(x.id for x in line.moves_recreated)
            quantity = line.quantity
            for move in line.moves:
                if move.state != 'done' \
                        and move.id not in skip_ids:
                    val = False
                    break
                quantity -= uom_obj.compute_qty(move.uom, move.quantity,
                        line.unit)
            if val:
                if quantity > 0.0:
                    val = False
            res[line.id] = val
        return res

    def get_move_exception(self, ids, name):
        res = {}
        for line in self.browse(ids):
            val = False
            skip_ids = set(x.id for x in line.moves_ignored)
            skip_ids.update(x.id for x in line.moves_recreated)
            for move in line.moves:
                if move.state == 'cancel' \
                        and move.id not in skip_ids:
                    val = True
                    break
            res[line.id] = val
        return res

    def _get_tax_rule_pattern(self, party, vals):
        '''
        Get tax rule pattern

        :param party: the BrowseRecord of the party
        :param vals: a dictionary with value from on_change
        :return: a dictionary to use as pattern for tax rule
        '''
        res = {}
        return res

    def _get_context_sale_price(self, product, vals):
        context = {}
        if vals.get('_parent_sale.currency'):
            context['currency'] = vals['_parent_sale.currency']
        if vals.get('_parent_sale.party'):
            context['customer'] = vals['_parent_sale.party']
        if vals.get('unit'):
            context['uom'] = vals['unit']
        else:
            context['uom'] = product.sale_uom.id
        return context

    def on_change_product(self, vals):
        party_obj = self.pool.get('party.party')
        product_obj = self.pool.get('product.product')
        uom_obj = self.pool.get('product.uom')
        tax_rule_obj = self.pool.get('account.tax.rule')

        if not vals.get('product'):
            return {}
        res = {}

        party = None
        party_context = {}
        if vals.get('_parent_sale.party'):
            party = party_obj.browse(vals['_parent_sale.party'])
            if party.lang:
                party_context['language'] = party.lang.code

        product = product_obj.browse(vals['product'])

        with Transaction().set_context(
                self._get_context_sale_price(product,vals)):
            res['unit_price'] = product_obj.get_sale_price([product.id],
                    vals.get('quantity', 0))[product.id]
        res['taxes'] = []
        pattern = self._get_tax_rule_pattern(party, vals)
        for tax in product.customer_taxes_used:
            if party and party.customer_tax_rule:
                tax_ids = tax_rule_obj.apply(party.customer_tax_rule, tax,
                        pattern)
                if tax_ids:
                    res['taxes'].extend(tax_ids)
                continue
            res['taxes'].append(tax.id)
        if party and party.customer_tax_rule:
            tax_ids = tax_rule_obj.apply(party.customer_tax_rule, False,
                    pattern)
            if tax_ids:
                res['taxes'].extend(tax_ids)

        if not vals.get('description'):
            with Transaction().set_context(party_context):
                res['description'] = product_obj.browse(product.id).rec_name

        category = product.sale_uom.category
        if not vals.get('unit') \
                or vals.get('unit') not in [x.id for x in category.uoms]:
            res['unit'] = product.sale_uom.id
            res['unit.rec_name'] = product.sale_uom.rec_name
            res['unit_digits'] = product.sale_uom.digits

        vals = vals.copy()
        vals['unit_price'] = res['unit_price']
        vals['type'] = 'line'
        res['amount'] = self.on_change_with_amount(vals)
        return res

    def on_change_quantity(self, vals):
        product_obj = self.pool.get('product.product')

        if not vals.get('product'):
            return {}
        res = {}

        product = product_obj.browse(vals['product'])

        with Transaction().set_context(
                self._get_context_sale_price(product, vals)):
            res['unit_price'] = product_obj.get_sale_price([vals['product']],
                    vals.get('quantity', 0))[vals['product']]
        return res

    def on_change_unit(self, vals):
        return self.on_change_quantity(vals)

    def on_change_with_amount(self, vals):
        currency_obj = self.pool.get('currency.currency')
        if vals.get('type') == 'line':
            currency = vals.get('_parent_sale.currency')
            if currency and isinstance(currency, (int, long)):
                currency = currency_obj.browse(vals['_parent_sale.currency'])
            amount = Decimal(str(vals.get('quantity') or '0.0')) * \
                    (vals.get('unit_price') or Decimal('0.0'))
            if currency:
                return currency_obj.round(currency, amount)
            return amount
        return Decimal('0.0')

    def get_amount(self, ids, name):
        currency_obj = self.pool.get('currency.currency')
        res = {}
        for line in self.browse(ids):
            if line.type == 'line':
                res[line.id] = currency_obj.round(line.sale.currency,
                        Decimal(str(line.quantity)) * line.unit_price)
            elif line.type == 'subtotal':
                res[line.id] = Decimal('0.0')
                for line2 in line.sale.lines:
                    if line2.type == 'line':
                        res[line.id] += currency_obj.round(line2.sale.currency,
                                Decimal(str(line2.quantity)) *
                                        line2.unit_price)
                    elif line2.type == 'subtotal':
                        if line.id == line2.id:
                            break
                        res[line.id] = Decimal('0.0')
            else:
                res[line.id] = Decimal('0.0')
        return res

    def get_invoice_line(self, line):
        '''
        Return invoice line values for sale line

        :param line: the BrowseRecord of the line

        :return: a list of invoice line values
        '''
        uom_obj = self.pool.get('product.uom')
        property_obj = self.pool.get('ir.property')

        res = {}
        res['sequence'] = line.sequence
        res['type'] = line.type
        res['description'] = line.description
        res['note'] = line.note
        if line.type != 'line':
            return [res]

        if line.sale.invoice_method == 'order':
            quantity = line.quantity
        else:
            quantity = 0.0
            for move in line.moves:
                if move.state == 'done':
                    quantity += uom_obj.compute_qty(move.uom, move.quantity,
                            line.unit)

        ignored_ids = set(
            l.id for i in line.sale.invoices_ignored for l in i.lines)
        for invoice_line in line.invoice_lines:
<<<<<<< HEAD
            if ((invoice_lines.invoice and
                    invoice_line.invoice.state != 'cancel') or
                invoice_line.id in ignored_ids):
                quantity -= uom_obj.compute_qty(invoice_line.unit, 
=======
            if invoice_line.invoice.state != 'cancel' or \
                    invoice_line.id in ignored_ids:
                quantity -= uom_obj.compute_qty(invoice_line.unit,
>>>>>>> 9dfd1a42
                        invoice_line.quantity, line.unit)
        res['quantity'] = quantity

        if res['quantity'] <= 0.0:
            return None
        res['unit'] = line.unit.id
        res['product'] = line.product.id
        res['unit_price'] = line.unit_price
        res['taxes'] = [('set', [x.id for x in line.taxes])]
        if line.product:
            res['account'] = line.product.account_revenue_used.id
            if not res['account']:
                self.raise_user_error('missing_account_revenue',
                        error_args=(line.product.rec_name,))
        else:
            for model in ('product.template', 'product.category'):
                res['account'] = property_obj.get('account_revenue', model)
                if res['account']:
                    break
            if not res['account']:
                self.raise_user_error('missing_account_revenue_property')
        return [res]

    def copy(self, ids, default=None):
        if default is None:
            default = {}
        default = default.copy()
        default['moves'] = False
        default['moves_ignored'] = False
        default['moves_recreated'] = False
        default['invoice_lines'] = False
        return super(SaleLine, self).copy(ids, default=default)

    def get_move(self, line):
        '''
        Return move values for the sale line

        :param line: the BrowseRecord of the line

        :return: a dictionary of values of move
        '''
        uom_obj = self.pool.get('product.uom')

        res = {}
        if line.type != 'line':
            return
        if not line.product:
            return
        if line.product.type == 'service':
            return
        skip_ids = set(x.id for x in line.moves_recreated)
        quantity = line.quantity
        for move in line.moves:
            if move.id not in skip_ids:
                quantity -= uom_obj.compute_qty(move.uom, move.quantity,
                        line.unit)
        if quantity <= 0.0:
            return
        if not line.sale.party.customer_location:
            self.raise_user_error('customer_location_required')
        res['quantity'] = quantity
        res['uom'] = line.unit.id
        res['product'] = line.product.id
        res['from_location'] = line.sale.warehouse.output_location.id
        res['to_location'] = line.sale.party.customer_location.id
        res['state'] = 'draft'
        res['company'] = line.sale.company.id
        res['unit_price'] = line.unit_price
        res['currency'] = line.sale.currency.id
        res['planned_date'] = line.sale.sale_date
        return res

SaleLine()


class SaleLineTax(ModelSQL):
    'Sale Line - Tax'
    _name = 'sale.line-account.tax'
    _table = 'sale_line_account_tax'
    _description = __doc__
    line = fields.Many2One('sale.line', 'Sale Line', ondelete='CASCADE',
            select=1, required=True)
    tax = fields.Many2One('account.tax', 'Tax', ondelete='RESTRICT',
            select=1, required=True)

SaleLineTax()


class SaleLineInvoiceLine(ModelSQL):
    'Sale Line - Invoice Line'
    _name = 'sale.line-account.invoice.line'
    _table = 'sale_line_invoice_lines_rel'
    _description = __doc__
    sale_line = fields.Many2One('sale.line', 'Sale Line', ondelete='CASCADE',
            select=1, required=True)
    invoice_line = fields.Many2One('account.invoice.line', 'Invoice Line',
            ondelete='RESTRICT', select=1, required=True)

SaleLineInvoiceLine()


class SaleLineIgnoredMove(ModelSQL):
    'Sale Line - Ignored Move'
    _name = 'sale.line-ignored-stock.move'
    _table = 'sale_line_moves_ignored_rel'
    _description = __doc__
    sale_line = fields.Many2One('sale.line', 'Sale Line', ondelete='CASCADE',
            select=1, required=True)
    move = fields.Many2One('stock.move', 'Move', ondelete='RESTRICT',
            select=1, required=True)

SaleLineIgnoredMove()


class SaleLineRecreatedMove(ModelSQL):
    'Sale Line - Recreated Move'
    _name = 'sale.line-recreated-stock.move'
    _table = 'sale_line_moves_recreated_rel'
    _description = __doc__
    sale_line = fields.Many2One('sale.line', 'Sale Line', ondelete='CASCADE',
            select=1, required=True)
    move = fields.Many2One('stock.move', 'Move', ondelete='RESTRICT',
            select=1, required=True)

SaleLineRecreatedMove()


class SaleReport(CompanyReport):
    _name = 'sale.sale'

SaleReport()


class Template(ModelSQL, ModelView):
    _name = 'product.template'

    salable = fields.Boolean('Salable', states={
        'readonly': Not(Bool(Eval('active'))),
        })
    sale_uom = fields.Many2One('product.uom', 'Sale UOM', states={
        'readonly': Not(Bool(Eval('active'))),
        'invisible': Not(Bool(Eval('salable'))),
        'required': Bool(Eval('salable')),
        }, domain=[
            ('category', '=', (Eval('default_uom'), 'uom.category')),
        ],
        context={'category': (Eval('default_uom'), 'uom.category')},
        on_change_with=['default_uom', 'sale_uom', 'salable'])

    def __init__(self):
        super(Template, self).__init__()
        self.account_revenue = copy.copy(self.account_revenue)
        self.account_revenue.states = copy.copy(self.account_revenue.states)
        required = And(Not(Bool(Eval('account_category'))),
                Bool(Eval('salable')))
        if not self.account_revenue.states.get('required'):
            self.account_revenue.states['required'] = required
        else:
            self.account_revenue.states['required'] = \
                    Or(self.account_revenue.states['required'],
                            required)
        if 'account_category' not in self.account_revenue.depends:
            self.account_revenue = copy.copy(self.account_revenue)
            self.account_revenue.depends = \
                    copy.copy(self.account_revenue.depends)
            self.account_revenue.depends.append('account_category')
        if 'salable' not in self.account_revenue.depends:
            self.account_revenue = copy.copy(self.account_revenue)
            self.account_revenue.depends = \
                    copy.copy(self.account_revenue.depends)
            self.account_revenue.depends.append('salable')
        self._reset_columns()

    def default_salable(self):
        return True if Transaction().context.get('salable') else False

    def on_change_with_sale_uom(self, vals):
        uom_obj = self.pool.get('product.uom')
        res = False

        if vals.get('default_uom'):
            default_uom = uom_obj.browse(vals['default_uom'])
            if vals.get('sale_uom'):
                sale_uom = uom_obj.browse(vals['sale_uom'])
                if default_uom.category.id == sale_uom.category.id:
                    res = sale_uom.id
                else:
                    res = default_uom.id
            else:
                res = default_uom.id
        return res

Template()


class Product(ModelSQL, ModelView):
    _name = 'product.product'

    def get_sale_price(self, ids, quantity=0):
        '''
        Return the sale price for product ids.

        :param ids: the product ids
        :param quantity: the quantity of the products
            uom: the unit of measure
            currency: the currency id for the returned price
        :return: a dictionary with for each product ids keys the computed price
        '''
        uom_obj = self.pool.get('product.uom')
        user_obj = self.pool.get('res.user')
        currency_obj = self.pool.get('currency.currency')

        res = {}

        uom = None
        if Transaction().context.get('uom'):
            uom = uom_obj.browse(Transaction().context.get('uom'))

        currency = None
        if Transaction().context.get('currency'):
            currency = currency_obj.browse(
                    Transaction().context.get('currency'))

        user2 = user_obj.browse(Transaction().user)

        for product in self.browse(ids):
            res[product.id] = product.list_price
            if uom:
                res[product.id] = uom_obj.compute_price(
                        product.default_uom, res[product.id], uom)
            if currency and user2.company:
                if user2.company.currency.id != currency.id:
                    res[product.id] = currency_obj.compute(
                            user2.company.currency, res[product.id], currency)
        return res

Product()


class ShipmentOut(ModelSQL, ModelView):
    _name = 'stock.shipment.out'

    def __init__(self):
        super(ShipmentOut, self).__init__()
        self._error_messages.update({
                'reset_move': 'You cannot reset to draft a move generated '
                    'by a sale.',
            })

    def write(self, ids, vals):
        sale_obj = self.pool.get('sale.sale')
        sale_line_obj = self.pool.get('sale.line')

        res = super(ShipmentOut, self).write(ids, vals)

        if 'state' in vals and vals['state'] in ('done', 'cancel'):
            sale_ids = []
            move_ids = []
            if isinstance(ids, (int, long)):
                ids = [ids]
            for shipment in self.browse(ids):
                move_ids.extend([x.id for x in shipment.outgoing_moves])

            sale_line_ids = sale_line_obj.search([
                ('moves', 'in', move_ids),
                ])
            if sale_line_ids:
                for sale_line in sale_line_obj.browse(sale_line_ids):
                    if sale_line.sale.id not in sale_ids:
                        sale_ids.append(sale_line.sale.id)

            sale_obj.workflow_trigger_validate(sale_ids, 'shipment_update')
        return res

    def button_draft(self, ids):
        for shipment in self.browse(ids):
            for move in shipment.outgoing_moves:
                if move.state == 'cancel' and move.sale_line:
                    self.raise_user_error('reset_move')

        return super(ShipmentOut, self).button_draft(ids)

ShipmentOut()


class Move(ModelSQL, ModelView):
    _name = 'stock.move'

    sale_line = fields.Many2One('sale.line', 'Sale Line', select=1,
            states={
                'readonly': Not(Equal(Eval('state'), 'draft')),
            })
    sale = fields.Function(fields.Many2One('sale.sale', 'Sale', select=1),
            'get_sale', searcher='search_sale')
    sale_exception_state = fields.Function(fields.Selection([
        ('', ''),
        ('ignored', 'Ignored'),
        ('recreated', 'Recreated'),
        ], 'Exception State'), 'get_sale_exception_state')

    def get_sale(self, ids, name):
        sale_obj = self.pool.get('sale.sale')

        res = {}
        for move in self.browse(ids):
            res[move.id] = False
            if move.sale_line:
                res[move.id] = move.sale_line.sale.id
        return res

    def search_sale(self, name, clause):
        return [('sale_line.' + name,) + clause[1:]]

    def get_sale_exception_state(self, ids, name):
        res = {}.fromkeys(ids, '')
        for move in self.browse(ids):
            if not move.sale_line:
                continue
            if move.id in (x.id for x in move.sale_line.moves_recreated):
                res[move.id] = 'recreated'
            if move.id in (x.id for x in move.sale_line.moves_ignored):
                res[move.id] = 'ignored'
        return res

    def write(self, ids, vals):
        sale_obj = self.pool.get('sale.sale')
        sale_line_obj = self.pool.get('sale.line')

        res = super(Move, self).write(ids, vals)
        if 'state' in vals and vals['state'] in ('cancel',):
            if isinstance(ids, (int, long)):
                ids = [ids]
            sale_ids = set()
            sale_line_ids = sale_line_obj.search([
                ('moves', 'in', ids),
                ])
            if sale_line_ids:
                for sale_line in sale_line_obj.browse(sale_line_ids):
                    sale_ids.add(sale_line.sale.id)
            if sale_ids:
                sale_obj.workflow_trigger_validate(list(sale_ids),
                        'shipment_update')
        return res

    def delete(self, ids):
        sale_obj = self.pool.get('sale.sale')
        sale_line_obj = self.pool.get('sale.line')

        if isinstance(ids, (int, long)):
            ids = [ids]

        sale_ids = set()
        sale_line_ids = sale_line_obj.search([
            ('moves', 'in', ids),
            ])

        res = super(Move, self).delete(ids)

        if sale_line_ids:
            for sale_line in sale_line_obj.browse(sale_line_ids):
                sale_ids.add(sale_line.sale.id)
            if sale_ids:
                sale_obj.workflow_trigger_validate(list(sale_ids),
                        'shipment_update')
        return res

Move()


class Invoice(ModelSQL, ModelView):
    _name = 'account.invoice'

    sale_exception_state = fields.Function(fields.Selection([
        ('', ''),
        ('ignored', 'Ignored'),
        ('recreated', 'Recreated'),
        ], 'Exception State'), 'get_sale_exception_state')

    def __init__(self):
        super(Invoice, self).__init__()
        self._error_messages.update({
            'delete_sale_invoice': 'You can not delete invoices '
                    'that come from a sale!',
            'reset_invoice_sale': 'You cannot reset to draft '
                    'an invoice generated by a sale.',
            })

    def button_draft(self, ids):
        sale_obj = self.pool.get('sale.sale')
        sale_ids = sale_obj.search([
            ('invoices', 'in', ids),
            ])

        if sale_ids:
            self.raise_user_error('reset_invoice_sale')

        return super(Invoice, self).button_draft(ids)

    def get_sale_exception_state(self, ids, name):
        sale_obj = self.pool.get('sale.sale')
        sale_ids = sale_obj.search([
            ('invoices', 'in', ids),
            ])

        sales = sale_obj.browse(sale_ids)

        recreated_ids = tuple(i.id for p in sales for i in p.invoices_recreated)
        ignored_ids = tuple(i.id for p in sales for i in p.invoices_ignored)

        res = {}.fromkeys(ids, '')
        for invoice in self.browse(ids):
            if invoice.id in recreated_ids:
                res[invoice.id] = 'recreated'
            elif invoice.id in ignored_ids:
                res[invoice.id] = 'ignored'

        return res

    def delete(self, ids):
        if not ids:
            return True
        if isinstance(ids, (int, long)):
            ids = [ids]
        Transaction().cursor.execute('SELECT id FROM sale_invoices_rel '
                'WHERE invoice IN (' + ','.join(('%s',) * len(ids)) + ')',
                ids)
        if Transaction().cursor.fetchone():
            self.raise_user_error('delete_sale_invoice')
        return super(Invoice, self).delete(ids)

Invoice()


class OpenCustomer(Wizard):
    'Open Customers'
    _name = 'sale.open_customer'
    states = {
        'init': {
            'result': {
                'type': 'action',
                'action': '_action_open',
                'state': 'end',
            },
        },
    }

    def _action_open(self, datas):
        model_data_obj = self.pool.get('ir.model.data')
        act_window_obj = self.pool.get('ir.action.act_window')
        wizard_obj = self.pool.get('ir.action.wizard')
        act_window_id = model_data_obj.get_id('party', 'act_party_form')
        res = act_window_obj.read(act_window_id)
        Transaction().cursor.execute("SELECT DISTINCT(party) FROM sale_sale")
        customer_ids = [line[0] for line in Transaction().cursor.fetchall()]
        res['pyson_domain'] = PYSONEncoder().encode(
                [('id', 'in', customer_ids)])

        model_data_ids = model_data_obj.search([
            ('fs_id', '=', 'act_open_customer'),
            ('module', '=', 'sale'),
            ('inherit', '=', False),
            ], limit=1)
        model_data = model_data_obj.browse(model_data_ids[0])
        wizard = wizard_obj.browse(model_data.db_id)

        res['name'] = wizard.name
        return res

OpenCustomer()


class HandleShipmentExceptionAsk(ModelView):
    'Shipment Exception Ask'
    _name = 'sale.handle.shipment.exception.ask'
    _description = __doc__

    recreate_moves = fields.Many2Many(
        'stock.move', None, None, 'Recreate Moves',
        domain=[('id', 'in', Eval('domain_moves'))], depends=['domain_moves'])
    domain_moves = fields.Many2Many(
        'stock.move', None, None, 'Domain Moves')

    def init(self, module_name):
        cursor = Transaction().cursor
        # Migration from 1.2: packing renamed into shipment
        cursor.execute("UPDATE ir_model "
                "SET model = REPLACE(model, 'packing', 'shipment') "
                "WHERE model like '%%packing%%' AND module = %s",
                (module_name,))
        super(HandleShipmentExceptionAsk, self).init(module_name)

    def default_recreate_moves(self):
        return self.default_domain_moves()

    def default_domain_moves(self):
        sale_line_obj = self.pool.get('sale.line')
        active_id = Transaction().context.get('active_id')
        if not active_id:
            return []

        line_ids = sale_line_obj.search([
            ('sale', '=', active_id),
            ])
        lines = sale_line_obj.browse(line_ids)

        domain_moves = []
        for line in lines:
            skip_ids = set(x.id for x in line.moves_ignored)
            skip_ids.update(x.id for x in line.moves_recreated)
            for move in line.moves:
                if move.state == 'cancel' and move.id not in skip_ids:
                    domain_moves.append(move.id)

        return domain_moves

HandleShipmentExceptionAsk()

class HandleShipmentException(Wizard):
    'Handle Shipment Exception'
    _name = 'sale.handle.shipment.exception'
    states = {
        'init': {
            'actions': [],
            'result': {
                'type': 'form',
                'object': 'sale.handle.shipment.exception.ask',
                'state': [
                    ('end', 'Cancel', 'tryton-cancel'),
                    ('ok', 'Ok', 'tryton-ok', True),
                ],
            },
        },
        'ok': {
            'result': {
                'type': 'action',
                'action': '_handle_moves',
                'state': 'end',
            },
        },
    }

    def _handle_moves(self, data):
        sale_obj = self.pool.get('sale.sale')
        sale_line_obj = self.pool.get('sale.line')
        move_obj = self.pool.get('stock.move')
        shipment_obj = self.pool.get('stock.shipment.out')
        to_recreate = data['form']['recreate_moves'][0][1]
        domain_moves = data['form']['domain_moves'][0][1]

        sale = sale_obj.browse(data['id'])

        for line in sale.lines:
            moves_ignored = []
            moves_recreated = []
            skip_ids = set(x.id for x in line.moves_ignored)
            skip_ids.update(x.id for x in line.moves_recreated)
            for move in line.moves:
                if move.id not in domain_moves or move.id in skip_ids:
                    continue
                if move.id in to_recreate:
                    moves_recreated.append(move.id)
                else:
                    moves_ignored.append(move.id)

            sale_line_obj.write(line.id,{
                'moves_ignored': [('add', moves_ignored)],
                'moves_recreated': [('add', moves_recreated)],
                })

        sale_obj.workflow_trigger_validate(data['id'], 'shipment_ok')

HandleShipmentException()


class HandleInvoiceExceptionAsk(ModelView):
    'Invoice Exception Ask'
    _name = 'sale.handle.invoice.exception.ask'
    _description = __doc__

    recreate_invoices = fields.Many2Many(
        'account.invoice', None, None, 'Recreate Invoices',
        domain=[('id', 'in', Eval('domain_invoices'))],
        depends=['domain_invoices'],
        help='The selected invoices will be recreated. '
            'The other ones will be ignored.')
    domain_invoices = fields.Many2Many(
        'account.invoice', None, None, 'Domain Invoices')

    def default_recreate_invoices(self):
        return self.default_domain_invoices()

    def default_domain_invoices(self):
        sale_obj = self.pool.get('sale.sale')
        active_id = Transaction().context.get('active_id')
        if not active_id:
            return []

        sale = sale_obj.browse(active_id)
        skip_ids = set(x.id for x in sale.invoices_ignored)
        skip_ids.update(x.id for x in sale.invoices_recreated)
        domain_invoices = []
        for invoice in sale.invoices:
            if invoice.state == 'cancel' and invoice.id not in skip_ids:
                domain_invoices.append(invoice.id)

        return domain_invoices

HandleInvoiceExceptionAsk()


class HandleInvoiceException(Wizard):
    'Handle Invoice Exception'
    _name = 'sale.handle.invoice.exception'
    states = {
        'init': {
            'actions': [],
            'result': {
                'type': 'form',
                'object': 'sale.handle.invoice.exception.ask',
                'state': [
                    ('end', 'Cancel', 'tryton-cancel'),
                    ('ok', 'Ok', 'tryton-ok', True),
                ],
            },
        },
        'ok': {
            'result': {
                'type': 'action',
                'action': '_handle_invoices',
                'state': 'end',
            },
        },
    }

    def _handle_invoices(self, data):
        sale_obj = self.pool.get('sale.sale')
        invoice_obj = self.pool.get('account.invoice')
        to_recreate = data['form']['recreate_invoices'][0][1]
        domain_invoices = data['form']['domain_invoices'][0][1]

        sale = sale_obj.browse(data['id'])

        skip_ids = set(x.id for x in sale.invoices_ignored)
        skip_ids.update(x.id for x in sale.invoices_recreated)
        invoices_ignored = []
        invoices_recreated = []
        for invoice in sale.invoices:
            if invoice.id not in domain_invoices or invoice.id in skip_ids:
                continue
            if invoice.id in to_recreate:
                invoices_recreated.append(invoice.id)
            else:
                invoices_ignored.append(invoice.id)

        sale_obj.write(sale.id,{
            'invoices_ignored': [('add', invoices_ignored)],
            'invoices_recreated': [('add', invoices_recreated)],
             })

        sale_obj.workflow_trigger_validate(data['id'], 'invoice_ok')

HandleInvoiceException()<|MERGE_RESOLUTION|>--- conflicted
+++ resolved
@@ -1164,16 +1164,10 @@
         ignored_ids = set(
             l.id for i in line.sale.invoices_ignored for l in i.lines)
         for invoice_line in line.invoice_lines:
-<<<<<<< HEAD
             if ((invoice_lines.invoice and
                     invoice_line.invoice.state != 'cancel') or
                 invoice_line.id in ignored_ids):
-                quantity -= uom_obj.compute_qty(invoice_line.unit, 
-=======
-            if invoice_line.invoice.state != 'cancel' or \
-                    invoice_line.id in ignored_ids:
                 quantity -= uom_obj.compute_qty(invoice_line.unit,
->>>>>>> 9dfd1a42
                         invoice_line.quantity, line.unit)
         res['quantity'] = quantity
 
