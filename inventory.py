--- conflicted
+++ resolved
@@ -136,11 +136,12 @@
     _description = __doc__
     _rec_name = 'product'
 
-    product = fields.Many2One(
-        'product.product', 'Product', required=True, on_change=['product'])
-    uom = fields.Many2One('product.uom', 'Uom', required=True, select=1)
-    expected_quantity = fields.Float(
-        'Expected Quantity', digits=(12, 6), readonly=True)
+    product = fields.Many2One('product.product', 'Product', required=True,
+            on_change=['product'])
+    uom = fields.Many2One('product.uom', 'UOM', required=True, select=1,
+            readonly=True)
+    expected_quantity = fields.Float('Expected Quantity', digits=(12, 6),
+            readonly=True)
     quantity = fields.Float('Quantity', digits=(12, 6))
     inventory = fields.Many2One('stock.inventory', 'Inventory')
 
@@ -183,36 +184,6 @@
         uom_obj = self.pool.get('product.uom')
         inventories = inventory_obj.browse(cursor, user, data['ids'],
                 context=context)
-<<<<<<< HEAD
-        location_ids = []
-        inv_by_loc = {}
-        for inventory in inventories:
-            location_ids.append(inventory.location.id)
-            inv_by_loc[inventory.location.id] = inventory.id
-
-        pbl = product_obj.products_by_location(cursor, user, location_ids,
-                context=context)
-        indexed_data = {}
-        for line in pbl:
-            indexed_data.setdefault(line['location'], []).append(
-                (line['product'], line['uom'], line['quantity']))
-
-        for inventory in inventories:
-            products = [line.product.id for line in inventory.lines]
-            for (product, uom, qty) in indexed_data.get(inventory.location.id,[]):
-                # Skip products already in the inventory:
-                if product in products:
-                    continue
-                if qty <= 0.0:
-                    qty = 0
-                line_obj.create(cursor, user, {
-                    'product': product,
-                    'uom': uom,
-                    'quantity': qty,
-                    'inventory': inventory.id,
-                    }, context=context)
-        return {}
-=======
 
         for inventory in inventories:
             # Compute product quantities
@@ -269,7 +240,7 @@
                     }
                 line_obj.create(
                     cursor, user, values, context=context)
->>>>>>> e6c6b15a
 
         return {}
+
 CompleteInventory()