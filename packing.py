--- conflicted
+++ resolved
@@ -18,21 +18,11 @@
     _rec_name = 'code'
 
     effective_date =fields.DateTime('Effective Date', readonly=True)
-<<<<<<< HEAD
     planned_date = fields.DateTime(
         'Planned Date', states={'readonly': "state != 'draft'",},)
-    supplier = fields.Many2One(
-        'partner.partner', 'Supplier',
-        states={'readonly': "state != 'draft'",}, on_change=['supplier',])
-    contact_address = fields.Many2One(
-        'partner.address', 'Contact Address',
-        states={'readonly': "state != 'draft'",},
-        domain="[('partner', '=', supplier)]")
     reference = fields.Char(
         "Reference", size=None, select=1,
         states={'readonly': "state != 'draft'",},)
-=======
-    planned_date = fields.DateTime('Planned Date', readonly=True)
     supplier = fields.Many2One('relationship.party', 'Supplier',
             states={
                 'readonly': "state != 'draft'",
@@ -41,7 +31,6 @@
             states={
                 'readonly': "state != 'draft'",
             }, domain="[('party', '=', supplier)]")
->>>>>>> 6265e249
     warehouse = fields.Many2One('stock.location', "Warehouse",
             required=True, states=STATES, domain="[('type', '=', 'warehouse')]")
     incoming_moves = fields.Function('get_incoming_moves', type='one2many',
